import argparse, os, time, shutil, glob, pathlib
from datetime import datetime
from selenium import webdriver
from selenium.webdriver.common.by import By
from selenium.webdriver.support.ui import WebDriverWait
from selenium.webdriver.support import expected_conditions as EC

from Inference import dis

from company_agent import process_url

from blender_scaling import get_dimensions_via_gpt, scale_glb_in_blender

import json

def newest_glb_from_cache(cache_dir: str, started_after: float):
    """
    Return path to newest textured_mesh.glb created
    """
    if not os.path.isdir(cache_dir):
        return None
    candidates = []
    for d in glob.glob(os.path.join(cache_dir, "*")):
        if not os.path.isdir(d):
            continue
        try:
            mtime = os.path.getmtime(d)
        except FileNotFoundError:
            continue
        if mtime < started_after:
            continue
        glb = os.path.join(d, "textured_mesh.glb")
        if os.path.isfile(glb):
            candidates.append((mtime, glb))
    if not candidates:
        return None
    candidates.sort(key=lambda x: x[0], reverse=True)
    return candidates[0][1]

def main():

    # handling the amazon case right now
    out_path = process_url("https://www.amazon.com/Sectional-Minimalist-Upholstered-Couch%EF%BC%8CNo-Assembly/dp/B0DMSPJ97J/ref=sxin_16_pa_sp_search_thematic_sspa?content-id=amzn1.sym.a1bc2dac-8d07-44d1-9477-59bc11451909%3Aamzn1.sym.a1bc2dac-8d07-44d1-9477-59bc11451909&crid=1X7V4GO2K8PE9&cv_ct_cx=couch&keywords=couch&pd_rd_i=B0DMSPJ97J&pd_rd_r=00c418e9-74a0-40d2-882c-295d127e6cef&pd_rd_w=e9VtT&pd_rd_wg=lfOx6&pf_rd_p=a1bc2dac-8d07-44d1-9477-59bc11451909&pf_rd_r=6VAC3N6XWY0GH5P85MSB&qid=1761351451&s=home-garden&sbo=RZvfv%2F%2FHxDF%2BO5021pAnSA%3D%3D&sprefix=couch%2Cgarden%2C391&sr=1-2-9428117c-b940-4daa-97e9-ad363ada7940-spons&sp_csd=d2lkZ2V0TmFtZT1zcF9zZWFyY2hfdGhlbWF0aWM&th=1", "test.json")

    # now process the json with output information
    dis(out_path)
    # dis("test.json")



    # setting arguments for later use
    ap = argparse.ArgumentParser(description="Drive Hunyuan3D Gradio with Selenium and fetch textured mesh.")
    ap.add_argument("--url", default="http://localhost:1080//", help="Gradio URL")
    ap.add_argument("--image", default="best_image.png", help="Path to input image")
    ap.add_argument("--cache-dir", default=r"C:\Users\davin\OneDrive\Documents\HY3D2\Hunyuan3D2_WinPortable_cu126\Hunyuan3D2_WinPortable\Hunyuan3D-2-vanilla\gradio_cache",
                    help="Path to Hunyuan3D gradio_cache directory")
    ap.add_argument("--timeout", type=int, default=120, help="Max seconds to wait for textured mesh")
    ap.add_argument("--out", default="hy3d_output/model.glb", help="Where to copy the GLB")
    ap.add_argument("--headless", action="store_true", help="Run Chrome headless")
    args = ap.parse_args()

    # Getting image path, enter this into terminal: python get_textured_mesh.py --image <image_path>
    image_path = os.path.abspath(args.image)
    if not os.path.isfile(image_path):
        raise SystemExit(f"Image not found: {image_path}")

    # Running Selenium for user
    options = webdriver.ChromeOptions()
    if args.headless:
        options.add_argument("--headless=new")
    options.add_argument("--disable-gpu")
    options.add_argument("--window-size=1400,900")

    # load the webpage, headed to see the changes
    driver = webdriver.Chrome(options=options)

    try:
        driver.get(args.url)
        wait = WebDriverWait(driver, 30)

        # input the image file
        file_input = wait.until(EC.presence_of_element_located((By.CSS_SELECTOR, "input[type='file']")))
        file_input.send_keys(image_path)

        # click the generate textured mesh button 
        try:
            gen_tex_button = wait.until(
                EC.element_to_be_clickable((By.XPATH, "//button[normalize-space()='Gen Textured Shape']"))
            )
        except Exception:
            gen_tex_button = wait.until(
                EC.element_to_be_clickable((By.XPATH, "//button[contains(., 'Gen Textured Shape')]"))
            )
        t_click = time.time()
        gen_tex_button.click()

        # checking for the new glb file to show up
        deadline = time.time() + args.timeout
        found_glb = None
        last_note = 0
        while time.time() < deadline:
            glb = newest_glb_from_cache(args.cache_dir, started_after=t_click)
            if glb:
                found_glb = glb
                break
            # check to see if a new file is there 
            # checking every 5 seconds
            if time.time() - last_note > 5:
                print("Waiting for textured_mesh.glb to appear in cache...")
                last_note = time.time()
            time.sleep(1.5)

        if not found_glb:
            raise SystemExit(
                f"Timed out after {args.timeout}s: no textured_mesh.glb created under\n  {args.cache_dir}"
            )

        # saving the glb file
        out_path = pathlib.Path("model.glb")
        out_path.parent.mkdir(parents=True, exist_ok=True)
        shutil.copy2(found_glb, out_path)

    finally:
        driver.quit()


    # here get the scaled version of the object
    test_json = json.load(open("test.json", "r", encoding="utf-8"))
    dimensions = get_dimensions_via_gpt(test_json)
    print("Dimensions: ", dimensions)
<<<<<<< HEAD
=======

    # this needs to be done in blender or in Unity
>>>>>>> bee2cd45
    # scale_glb_in_blender("C:\\Users\\davin\\Hunyuan3D-2-WinPortable\\hy3d_output\\model.glb", dimensions["length_m"], dimensions["width_m"], dimensions["height_m"], "model_scale.glb")
    


if __name__ == "__main__":
    main()<|MERGE_RESOLUTION|>--- conflicted
+++ resolved
@@ -128,11 +128,8 @@
     test_json = json.load(open("test.json", "r", encoding="utf-8"))
     dimensions = get_dimensions_via_gpt(test_json)
     print("Dimensions: ", dimensions)
-<<<<<<< HEAD
-=======
 
     # this needs to be done in blender or in Unity
->>>>>>> bee2cd45
     # scale_glb_in_blender("C:\\Users\\davin\\Hunyuan3D-2-WinPortable\\hy3d_output\\model.glb", dimensions["length_m"], dimensions["width_m"], dimensions["height_m"], "model_scale.glb")
     
 
